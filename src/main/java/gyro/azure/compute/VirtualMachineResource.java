/*
 * Copyright 2019, Perfect Sense, Inc.
 *
 * Licensed under the Apache License, Version 2.0 (the "License");
 * you may not use this file except in compliance with the License.
 * You may obtain a copy of the License at
 *
 *     http://www.apache.org/licenses/LICENSE-2.0
 *
 * Unless required by applicable law or agreed to in writing, software
 * distributed under the License is distributed on an "AS IS" BASIS,
 * WITHOUT WARRANTIES OR CONDITIONS OF ANY KIND, either express or implied.
 * See the License for the specific language governing permissions and
 * limitations under the License.
 */

package gyro.azure.compute;

import com.microsoft.azure.SubResource;
import com.microsoft.azure.management.Azure;
import com.microsoft.azure.management.compute.CachingTypes;
<<<<<<< HEAD
import com.microsoft.azure.management.compute.Disk;
=======
import com.microsoft.azure.management.compute.InstanceViewStatus;
>>>>>>> 02c595ae
import com.microsoft.azure.management.compute.KnownLinuxVirtualMachineImage;
import com.microsoft.azure.management.compute.KnownWindowsVirtualMachineImage;
import com.microsoft.azure.management.compute.NetworkInterfaceReference;
import com.microsoft.azure.management.compute.OperatingSystemTypes;
import com.microsoft.azure.management.compute.StorageAccountTypes;
import com.microsoft.azure.management.compute.VirtualMachine;
import com.microsoft.azure.management.compute.VirtualMachine.DefinitionStages.WithCreate;
import com.microsoft.azure.management.compute.VirtualMachine.DefinitionStages.WithLinuxCreateManaged;
import com.microsoft.azure.management.compute.VirtualMachine.DefinitionStages.WithLinuxCreateManagedOrUnmanaged;
import com.microsoft.azure.management.compute.VirtualMachine.DefinitionStages.WithLinuxCreateUnmanaged;
import com.microsoft.azure.management.compute.VirtualMachine.DefinitionStages.WithLinuxRootPasswordOrPublicKeyManaged;
import com.microsoft.azure.management.compute.VirtualMachine.DefinitionStages.WithLinuxRootPasswordOrPublicKeyManagedOrUnmanaged;
import com.microsoft.azure.management.compute.VirtualMachine.DefinitionStages.WithLinuxRootPasswordOrPublicKeyUnmanaged;
import com.microsoft.azure.management.compute.VirtualMachine.DefinitionStages.WithLinuxRootUsernameManaged;
import com.microsoft.azure.management.compute.VirtualMachine.DefinitionStages.WithLinuxRootUsernameManagedOrUnmanaged;
import com.microsoft.azure.management.compute.VirtualMachine.DefinitionStages.WithLinuxRootUsernameUnmanaged;
import com.microsoft.azure.management.compute.VirtualMachine.DefinitionStages.WithManagedCreate;
import com.microsoft.azure.management.compute.VirtualMachine.DefinitionStages.WithUnmanagedCreate;
import com.microsoft.azure.management.compute.VirtualMachine.DefinitionStages.WithFromImageCreateOptionsManaged;
import com.microsoft.azure.management.compute.VirtualMachine.DefinitionStages.WithFromImageCreateOptionsManagedOrUnmanaged;
import com.microsoft.azure.management.compute.VirtualMachine.DefinitionStages.WithFromImageCreateOptionsUnmanaged;
import com.microsoft.azure.management.compute.VirtualMachine.DefinitionStages.WithNetwork;
import com.microsoft.azure.management.compute.VirtualMachine.DefinitionStages.WithOS;
import com.microsoft.azure.management.compute.VirtualMachine.DefinitionStages.WithPrivateIP;
import com.microsoft.azure.management.compute.VirtualMachine.DefinitionStages.WithPublicIPAddress;
import com.microsoft.azure.management.compute.VirtualMachine.DefinitionStages.WithWindowsAdminUsernameManaged;
import com.microsoft.azure.management.compute.VirtualMachine.DefinitionStages.WithWindowsAdminUsernameManagedOrUnmanaged;
import com.microsoft.azure.management.compute.VirtualMachine.DefinitionStages.WithWindowsAdminUsernameUnmanaged;
import com.microsoft.azure.management.compute.VirtualMachine.DefinitionStages.WithWindowsCreateManaged;
import com.microsoft.azure.management.compute.VirtualMachine.DefinitionStages.WithWindowsCreateManagedOrUnmanaged;
import com.microsoft.azure.management.compute.VirtualMachine.DefinitionStages.WithWindowsCreateUnmanaged;
import com.microsoft.azure.management.compute.VirtualMachineDataDisk;
import com.microsoft.azure.management.compute.VirtualMachineSizeTypes;
import com.microsoft.azure.management.resources.fluentcore.arm.Region;
import com.psddev.dari.util.ObjectUtils;
import com.psddev.dari.util.StringUtils;

import gyro.azure.AzureResource;
import gyro.azure.Copyable;
import gyro.azure.identity.IdentityResource;
import gyro.azure.network.NetworkInterfaceResource;
import gyro.azure.network.NetworkResource;
import gyro.azure.network.PublicIpAddressResource;
import gyro.azure.resources.ResourceGroupResource;
import gyro.core.GyroException;
import gyro.core.GyroInstance;
import gyro.core.GyroUI;
import gyro.core.resource.DiffableInternals;
import gyro.core.resource.Id;
import gyro.core.resource.Updatable;
import gyro.core.Type;
import gyro.core.resource.Output;
import gyro.core.resource.Resource;
import gyro.core.scope.State;
import gyro.core.validation.Required;
import gyro.core.validation.ValidStrings;
import gyro.core.validation.ValidationError;

import java.util.ArrayList;
import java.util.Base64;
import java.util.Date;
import java.util.HashMap;
import java.util.HashSet;
import java.util.LinkedHashSet;
import java.util.List;
import java.util.Map;
import java.util.Objects;
import java.util.Set;
import java.util.stream.Collectors;

/**
 * Creates a virtual machine.
 *
 * Example
 * -------
 *
 * .. code-block:: gyro
 *
 *    azure::virtual-machine virtual-machine-example
 *         name: "virtual-machine-example"
 *         resource-group: $(azure::resource-group resource-group-example-VM)
 *         network: $(azure::network network-example-VM)
 *         subnet: "subnet1"
 *         os-type: "linux"
 *         os-disk: $(azure::disk os-disk-example-VM)
 *         delete-os-disk-on-terminate: true
 *         data-disks: [ $(azure::disk data-disk-example-VM) ]
 *         network-interface: $(azure::network-interface network-interface-example-VM)
 *         vm-image-type: "popular"
 *         known-virtual-image: "UBUNTU_SERVER_14_04_LTS"
 *         admin-user-name: "qwerty@123"
 *         admin-password: "qwerty@123"
 *         caching-type: "NONE"
 *         vm-size-type: "STANDARD_G1"
 *         storage-account-type-data-disk: "STANDARD_LRS"
 *         storage-account-type-os-disk: "STANDARD_LRS"
 *
 *         tags: {
 *             Name: "virtual-machine-example"
 *         }
 *    end
 */
@Type("virtual-machine")
public class VirtualMachineResource extends AzureResource implements GyroInstance, Copyable<VirtualMachine> {
    private String name;
    private ResourceGroupResource resourceGroup;
    private NetworkResource network;
    private NetworkInterfaceResource networkInterface;
    private String adminUserName;
    private String adminPassword;
    private AvailabilitySetResource availabilitySet;
    private String id;
    private String vmId;
    private PublicIpAddressResource publicIpAddress;
    private String privateIpAddress;
    private String osType;
    private DiskResource osDisk;
    private Boolean deleteOsDiskOnTerminate;
    private Set<DiskResource> dataDisks;
    private String subnet;
    private String vmImageType;
    private String ssh;
    private String storedImage;
    private String customImage;
    private String galleryImageVersion;
    private String cachingType;
    private String storageAccountTypeDataDisk;
    private String storageAccountTypeOsDisk;
    private String vmSizeType;
    private String knownVirtualImage;
    private String timeZone;
    private String imagePublisher;
    private String imageOffer;
    private String imageSku;
    private String imageRegion;
    private String imageVersion;
    private Set<NetworkInterfaceResource> secondaryNetworkInterface;
    private Map<String, String> tags;
    private String customData;
    private Boolean enableSystemManagedServiceIdentity;
    private String SystemManagedServiceIdentityPrincipalId;
    private Set<IdentityResource> identities;
    private String state;
    private String location;
    private String computerName;
    private String publicIpAddressIp;
    private Date launchDate;

    /**
     * Name of the Virtual Machine. (Required)
     */
    @Required
    public String getName() {
        return name;
    }

    public void setName(String name) {
        this.name = name;
    }

    /**
     * The resource group under which the Virtual Machine would reside. (Required)
     */
    @Required
    public ResourceGroupResource getResourceGroup() {
        return resourceGroup;
    }

    public void setResourceGroup(ResourceGroupResource resourceGroup) {
        this.resourceGroup = resourceGroup;
    }

    /**
     * The virtual network which would be associated with this. (Required)
     */
    @Required
    public NetworkResource getNetwork() {
        return network;
    }

    public void setNetwork(NetworkResource network) {
        this.network = network;
    }

    /**
     * The network interface that the Virtual Machine would use.
     */
    public NetworkInterfaceResource getNetworkInterface() {
        return networkInterface;
    }

    public void setNetworkInterface(NetworkInterfaceResource networkInterface) {
        this.networkInterface = networkInterface;
    }

    /**
     * Login user name for the Virtual Machine.
     */
    public String getAdminUserName() {
        return adminUserName;
    }

    public void setAdminUserName(String adminUserName) {
        this.adminUserName = adminUserName;
    }

    /**
     * The availability set of the Virtual Machine.
     */
    public AvailabilitySetResource getAvailabilitySet() {
        return availabilitySet;
    }

    public void setAvailabilitySet(AvailabilitySetResource availabilitySet) {
        this.availabilitySet = availabilitySet;
    }

    /**
     * Login password for the Virtual Machine.
     */
    public String getAdminPassword() {
        return adminPassword;
    }

    public void setAdminPassword(String adminPassword) {
        this.adminPassword = adminPassword;
    }

    /**
     * The ID for the Virtual Machine.
     */
    @Id
    @Output
    public String getId() {
        return id;
    }

    public void setId(String id) {
        this.id = id;
    }

    /**
     * Shortened ID for the Virtual Machine.
     */
    @Output
    public String getVmId() {
        return vmId;
    }

    public void setVmId(String vmId) {
        this.vmId = vmId;
    }

    /**
     * The Public ip address associated with the Virtual Machine.
     */
    public PublicIpAddressResource getPublicIpAddress() {
        return publicIpAddress;
    }

    public void setPublicIpAddress(PublicIpAddressResource publicIpAddress) {
        this.publicIpAddress = publicIpAddress;
    }

    /**
     * Private ip address associated with the Virtual Machine.
     */
    public String getPrivateIpAddress() {
        return privateIpAddress;
    }

    public void setPrivateIpAddress(String privateIpAddress) {
        this.privateIpAddress = privateIpAddress;
    }

    /**
     * The os for the Virtual Machine. Valid values are ``Linux`` or ``Windows``. (Required)
     */
    @Required
    @ValidStrings({"linux", "windows"})
    public String getOsType() {
        return osType != null ? osType.toLowerCase() : null;
    }

    public void setOsType(String osType) {
        this.osType = osType;
    }

    /**
     * The OS Disk to be attached to the Virtual Machine.
     */
    public DiskResource getOsDisk() {
        return osDisk;
    }

    public void setOsDisk(DiskResource osDisk) {
        this.osDisk = osDisk;
    }

    /**
     * Determines if the OS Disk should be deleted when the VM is terminated.
     */
    @Updatable
    public Boolean getDeleteOsDiskOnTerminate() {
        return deleteOsDiskOnTerminate == null
                ? deleteOsDiskOnTerminate = Boolean.FALSE
                : deleteOsDiskOnTerminate;
    }

    public void setDeleteOsDiskOnTerminate(Boolean deleteOsDiskOnTerminate) {
        this.deleteOsDiskOnTerminate = deleteOsDiskOnTerminate;
    }

    /**
     * The Data Disks to be attached to the Virtual Machine.
     */
    @Updatable
    public Set<DiskResource> getDataDisks() {
        return dataDisks == null
                ? dataDisks = new LinkedHashSet<>()
                : dataDisks;
    }

    public void setDataDisks(Set<DiskResource> dataDisks) {
        this.dataDisks = dataDisks;
    }

    /**
     * One of the subnet name from the assigned virtual network.
     */
    public String getSubnet() {
        return subnet;
    }

    public void setSubnet(String subnet) {
        this.subnet = subnet;
    }

    /**
     * Type of Virtual Machine image. Defaults to specialized. Valid values are ``popular`` or ``specialized`` or ``latest`` or ``specific`` or ``custom`` or ``gallery``. (Required)
     */
    @Required
    @ValidStrings({"popular", "specialized", "latest", "specific", "custom", "gallery"})
    public String getVmImageType() {
        if (vmImageType == null) {
            vmImageType = "specialized";
        }

        return vmImageType;
    }

    public void setVmImageType(String vmImageType) {
        this.vmImageType = vmImageType;
    }

    /**
     * The ssh public key to be associated to the Virtual Machine.
     */
    public String getSsh() {
        return ssh;
    }

    public void setSsh(String ssh) {
        this.ssh = ssh;
    }

    /**
     * The id of a stored image to create the Virtual Machine.
     */
    public String getStoredImage() {
        return storedImage;
    }

    public void setStoredImage(String storedImage) {
        this.storedImage = storedImage;
    }

    /**
     * The id of a custom image to create the Virtual Machine.
     */
    public String getCustomImage() {
        return customImage;
    }

    public void setCustomImage(String customImage) {
        this.customImage = customImage;
    }

    /**
     * The version of a gallery image to create the Virtual Machine.
     */
    public String getGalleryImageVersion() {
        return galleryImageVersion;
    }

    public void setGalleryImageVersion(String galleryImageVersion) {
        this.galleryImageVersion = galleryImageVersion;
    }

    /**
     * The caching type for the Virtual Machine.
     */
    @Updatable
    public String getCachingType() {
        return cachingType;
    }

    public void setCachingType(String cachingType) {
        this.cachingType = cachingType;
    }

    /**
     * The data disk storage account type for the Virtual Machine. Valid values are ``STANDARD_LRS`` or ``PREMIUM_LRS`` or ``STANDARD_SSD_LRS``.
     */
    @ValidStrings({"STANDARD_LRS", "PREMIUM_LRS", "STANDARD_SSD_LRS"})
    @Updatable
    public String getStorageAccountTypeDataDisk() {
        return storageAccountTypeDataDisk;
    }

    public void setStorageAccountTypeDataDisk(String storageAccountTypeDataDisk) {
        this.storageAccountTypeDataDisk = storageAccountTypeDataDisk;
    }

    /**
     * The os disk storage account type for the Virtual Machine. Valid values are ``STANDARD_LRS`` or ``PREMIUM_LRS`` or ``STANDARD_SSD_LRS``.
     */
    @ValidStrings({"STANDARD_LRS", "PREMIUM_LRS", "STANDARD_SSD_LRS"})
    public String getStorageAccountTypeOsDisk() {
        return storageAccountTypeOsDisk;
    }

    public void setStorageAccountTypeOsDisk(String storageAccountTypeOsDisk) {
        this.storageAccountTypeOsDisk = storageAccountTypeOsDisk;
    }

    /**
     * The size of the Virtual Machine.
     */
    @Updatable
    public String getVmSizeType() {
        return vmSizeType != null ? vmSizeType.toUpperCase() : null;
    }

    public void setVmSizeType(String vmSizeType) {
        this.vmSizeType = vmSizeType;
    }

    /**
     * The known Virtual Machine image type.
     */
    public String getKnownVirtualImage() {
        return knownVirtualImage;
    }

    public void setKnownVirtualImage(String knownVirtualImage) {
        this.knownVirtualImage = knownVirtualImage;
    }

    /**
     * The time zone for the Virtual Machine.
     */
    public String getTimeZone() {
        return timeZone;
    }

    public void setTimeZone(String timeZone) {
        this.timeZone = timeZone;
    }

    /**
     * The publisher of the image to be used for creating the Virtual Machine. Required if ``vm-image-type`` selected as ``latest`` or ``specific``.
     */
    public String getImagePublisher() {
        return imagePublisher;
    }

    public void setImagePublisher(String imagePublisher) {
        this.imagePublisher = imagePublisher;
    }

    /**
     * The offer of the image to be used for creating the Virtual Machine. Required if ``vm-image-type`` selected as ``latest`` or ``specific``.
     */
    public String getImageOffer() {
        return imageOffer;
    }

    public void setImageOffer(String imageOffer) {
        this.imageOffer = imageOffer;
    }

    /**
     * The SKU of the image to be used for creating the Virtual Machine. Required if ``vm-image-type`` selected as ``latest`` or ``specific``.
     */
    public String getImageSku() {
        return imageSku;
    }

    public void setImageSku(String imageSku) {
        this.imageSku = imageSku;
    }

    /**
     * The region where the image resides to be used for creating the Virtual Machine. Required if ``vm-image-type`` selected as ``specific``.
     */
    public String getImageRegion() {
        return imageRegion;
    }

    public void setImageRegion(String imageRegion) {
        this.imageRegion = imageRegion;
    }

    /**
     * The version of the image to be used for creating the Virtual Machine. Required if ``vm-image-type`` selected as ``specific``.
     */
    public String getImageVersion() {
        return imageVersion;
    }

    public void setImageVersion(String imageVersion) {
        this.imageVersion = imageVersion;
    }

    /**
     * A list of secondary network interface that the Virtual Machine would use.
     */
    public Set<NetworkInterfaceResource> getSecondaryNetworkInterface() {
        if (secondaryNetworkInterface == null) {
            secondaryNetworkInterface = new HashSet<>();
        }

        return secondaryNetworkInterface;
    }

    public void setSecondaryNetworkInterface(Set<NetworkInterfaceResource> secondaryNetworkInterface) {
        this.secondaryNetworkInterface = secondaryNetworkInterface;
    }

    /**
     * Tags for the Virtual Machine.
     */
    @Updatable
    public Map<String, String> getTags() {
        if (tags == null) {
            tags = new HashMap<>();
        }

        return tags;
    }

    public void setTags(Map<String, String> tags) {
        this.tags = tags;
    }

    /**
     * The custom data for the Virtual Machine. Not supported if ``vm-image-type`` selected as ``specialized``.
     */
    public String getCustomData() {
        return customData;
    }

    public void setCustomData(String customData) {
        this.customData = customData;
    }

    /**
     * Enable system managed service identity for the Virtual Machine. Defaults to ``false``.
     */
    @Updatable
    public Boolean getEnableSystemManagedServiceIdentity() {
        if (enableSystemManagedServiceIdentity == null) {
            enableSystemManagedServiceIdentity = false;
        }

        return enableSystemManagedServiceIdentity;
    }

    public void setEnableSystemManagedServiceIdentity(Boolean enableSystemManagedServiceIdentity) {
        this.enableSystemManagedServiceIdentity = enableSystemManagedServiceIdentity;
    }

    /**
     * The principal id for the system managed service identity of the Virtual Machine.
     */
    @Output
    public String getSystemManagedServiceIdentityPrincipalId() {
        return SystemManagedServiceIdentityPrincipalId;
    }

    public void setSystemManagedServiceIdentityPrincipalId(String systemManagedServiceIdentityPrincipalId) {
        SystemManagedServiceIdentityPrincipalId = systemManagedServiceIdentityPrincipalId;
    }

    /**
     * A list of identities associated with the virtual machine.
     */
    @Updatable
    public Set<IdentityResource> getIdentities() {
        if (identities == null) {
            identities = new HashSet<>();
        }

        return identities;
    }

    public void setIdentities(Set<IdentityResource> identities) {
        this.identities = identities;
    }

    /**
     * The state of the virtual machine.
     */
    @Output
    public String getState() {
        return state;
    }

    public void setState(String state) {
        this.state = state;
    }

    /**
     * The location of the virtual machine.
     */
    @Output
    public String getLocation() {
        return location;
    }

    public void setLocation(String location) {
        this.location = location;
    }

    /**
     * The computer name of the virtual machine.
     */
    @Output
    public String getComputerName() {
        return computerName;
    }

    public void setComputerName(String computerName) {
        this.computerName = computerName;
    }

    /**
     * The public ip address ip of the virtual machine.
     */
    @Output
    public String getPublicIpAddressIp() {
        return publicIpAddressIp;
    }

    public void setPublicIpAddressIp(String publicIpAddressIp) {
        this.publicIpAddressIp = publicIpAddressIp;
    }

    /**
     * The launch date of the virtual machine.
     */
    public Date getLaunchDate() {
        return launchDate;
    }

    public void setLaunchDate(Date launchDate) {
        this.launchDate = launchDate;
    }

    @Override
    public void copyFrom(VirtualMachine virtualMachine) {
        setName(virtualMachine.name());
        setVmId(virtualMachine.vmId());
        setTags(virtualMachine.tags());
        setId(virtualMachine.id());
        setVmId(virtualMachine.vmId());

        setAvailabilitySet(virtualMachine.availabilitySetId() != null ? findById(AvailabilitySetResource.class, virtualMachine.availabilitySetId()) : null);
        setPublicIpAddress(virtualMachine.getPrimaryPublicIPAddressId() != null ? findById(PublicIpAddressResource.class, virtualMachine.getPrimaryPublicIPAddressId()) : null);
        setOsType(virtualMachine.osType().name());

        setNetworkInterface(
            findById(NetworkInterfaceResource.class,
                virtualMachine.inner().networkProfile()
                    .networkInterfaces().stream()
                    .filter(NetworkInterfaceReference::primary).findFirst()
                    .map(SubResource::id).orElse(null)
            )
        );
        setSecondaryNetworkInterface(
            virtualMachine.inner().networkProfile()
                .networkInterfaces().stream()
                .filter(o -> !o.primary())
                .map(o -> findById(NetworkInterfaceResource.class, o.id()))
                .collect(Collectors.toSet())
        );

        setVmSizeType(virtualMachine.inner().hardwareProfile().vmSize().toString());

        Set<DiskResource> dataDisks = new LinkedHashSet<>();
        Map<Integer, VirtualMachineDataDisk> dataDiskMap = virtualMachine.dataDisks();
        for (Map.Entry<Integer, VirtualMachineDataDisk> dataDiskEntry : dataDiskMap.entrySet()) {
            VirtualMachineDataDisk dataDisk = dataDiskEntry.getValue();

            Disk disk = createClient().disks().getById(dataDisk.id());
            if (disk != null) {
                DiskResource diskResource = newSubresource(DiskResource.class);
                diskResource.copyFrom(disk);
                dataDisks.add(diskResource);
            }
        }

        setDataDisks(dataDisks);

        setEnableSystemManagedServiceIdentity(!ObjectUtils.isBlank(virtualMachine.systemAssignedManagedServiceIdentityPrincipalId()));
        setSystemManagedServiceIdentityPrincipalId(virtualMachine.systemAssignedManagedServiceIdentityPrincipalId());

        getIdentities().clear();
        if (virtualMachine.userAssignedManagedServiceIdentityIds() != null) {
            getIdentities().addAll(
                virtualMachine.userAssignedManagedServiceIdentityIds()
                    .stream()
                    .map(o -> findById(IdentityResource.class, o))
                    .collect(Collectors.toSet())
            );
        }

        setState(virtualMachine.powerState().toString());
        setLocation(virtualMachine.inner().location());
        setComputerName(virtualMachine.computerName());
        setPublicIpAddressIp(virtualMachine.getPrimaryPublicIPAddress()!= null ? virtualMachine.getPrimaryPublicIPAddress().ipAddress() : null);
        InstanceViewStatus instanceViewStatus = virtualMachine.instanceView().statuses().stream().filter(o -> o.code().equals("ProvisioningState/succeeded")).findFirst().orElse(null);
        setLaunchDate(instanceViewStatus != null ? instanceViewStatus.time().toDate() : null);

        Azure client = createClient();
        setPrivateIpAddress(client.networkInterfaces().getById(getNetworkInterface().getId()).primaryPrivateIP());
    }

    @Override
    public boolean refresh() {
        Azure client = createClient();

        VirtualMachine virtualMachine = client.virtualMachines().getById(getId());

        if (virtualMachine == null) {
            return false;
        }

        copyFrom(virtualMachine);

        return true;
    }

    @Override
    public void create(GyroUI ui, State state) {
        VirtualMachine virtualMachine = doVMFluentWorkflow(createClient()).create();
        setId(virtualMachine.id());
        setVmId(virtualMachine.vmId());
    }

    /**
     * Executes Fluent Virtual Machine workflow. The workflow executes in the following order:
     * Configure Azure Region and Resource Groups
     * Configure VM network. Including Private IP and Public IP
     * Configure OS Disk
     * Configure Default Admin or Root Account
     * Configure Data Disks
     * Configure Generic Host attributes
     * @return {@link WithCreate} VM Definition object ready for creation
     */
    private WithCreate doVMFluentWorkflow(Azure client) {
        WithNetwork initialVMBuilder = configureRegionAndResourceGroups(client.virtualMachines().define(getName()));
        WithOS networkConfigured = configureNetwork(client, initialVMBuilder);
        WithCreate osConfiguredVMBuilder = configureOS(client, networkConfigured);

        if (osConfiguredVMBuilder == null) {
            throw new GyroException("Invalid config.");
        }

        if (!getSecondaryNetworkInterface().isEmpty()) {
            for (NetworkInterfaceResource nic : getSecondaryNetworkInterface()) {
                osConfiguredVMBuilder = osConfiguredVMBuilder.withExistingSecondaryNetworkInterface(
                    client.networkInterfaces().getByResourceGroup(getResourceGroup().getName(), nic.getName())
                );
            }
        }

        if (getAvailabilitySet() != null) {
            osConfiguredVMBuilder = osConfiguredVMBuilder.withExistingAvailabilitySet(client.availabilitySets().getByResourceGroup(getResourceGroup().getName(), getAvailabilitySet().getId()));
        }

        if (getEnableSystemManagedServiceIdentity()) {
            osConfiguredVMBuilder = osConfiguredVMBuilder.withSystemAssignedManagedServiceIdentity();
        }

        for (IdentityResource identity : getIdentities()) {
            osConfiguredVMBuilder = osConfiguredVMBuilder.withExistingUserAssignedManagedServiceIdentity(client.identities().getById(identity.getId()));
        }

        return osConfiguredVMBuilder
                .withSize(getVmSizeType())
                .withTags(getTags());
    }

    /**
     * First step in Fluent Virtual Machine workflow.
     * Configures Azure Region and Resource Groups
     * @return {@link WithNetwork} VM Definition object ready for Network configurations
     */
    private WithNetwork configureRegionAndResourceGroups(VirtualMachine.DefinitionStages.Blank initialVMBuilder) {
        return initialVMBuilder.withRegion(Region.fromName(getRegion()))
                .withExistingResourceGroup(getResourceGroup().getName());
    }

    /**
     * Second step in Virtual Machine Fluent workflow.
     * Configures Network. Uses existing network interface if defined or
     * creates one with either a defined or generated private and public IP.
     * @return {@link WithOS} VM Definition object ready for OS configurations
     */
    private WithOS configureNetwork(Azure client, WithNetwork initialVMBuilder) {

        WithOS networkConfigured;

        if (!ObjectUtils.isBlank(getNetworkInterface())) {
            networkConfigured = initialVMBuilder.withExistingPrimaryNetworkInterface(
                    client.networkInterfaces().getByResourceGroup(
                            getResourceGroup().getName(), getNetworkInterface().getName()
                    ));
        } else {

            WithPrivateIP withPrivateIP = initialVMBuilder
                    .withExistingPrimaryNetwork(client.networks().getById(getNetwork().getId()))
                    .withSubnet(getSubnet());

            WithPublicIPAddress withPublicIpAddress;
            if (!ObjectUtils.isBlank(getPrivateIpAddress())) {
                withPublicIpAddress = withPrivateIP.withPrimaryPrivateIPAddressStatic(getPrivateIpAddress());
            } else {
                withPublicIpAddress = withPrivateIP.withPrimaryPrivateIPAddressDynamic();
            }

            if (!ObjectUtils.isBlank(getPublicIpAddress())) {
                networkConfigured = withPublicIpAddress.withExistingPrimaryPublicIPAddress(
                        client.publicIPAddresses().getByResourceGroup(getResourceGroup().getName(), getPublicIpAddress().getName())
                );
            } else {
                networkConfigured = withPublicIpAddress.withoutPrimaryPublicIPAddress();
            }
        }

        return networkConfigured;
    }

    /**
     * Entry point into Third through Fifth step in Virtual Machine Fluent workflow.
     * Splits workflow by OS.
     * Configures OS Disk, Admin User, and Data Disks
     * @return {@link WithCreate} VM Definition object ready for final generic configurations
     */
    private WithCreate configureOS(Azure client, WithOS withOS) {
        switch(getOsType()) {
            case "linux":
                return configureLinux(client, withOS);
            case "windows":
                return configureWindows(client, withOS);
            default:
                throw new GyroException(String.format("OS Type [%s] is unsupported!", getOsType()));
        }
    }

    /**
     * Third step in Virtual Machine Fluent workflow. Splits workflow path by Image Type (OS Disk)
     * Configures OS Disk, Admin User, and Data Disks
     * @return {@link WithCreate} VM Definition object ready for final generic configurations
     */
    private WithCreate configureLinux(Azure client, WithOS withOS) {
        switch (getVmImageType()) {
            case "custom":
                return configureLinuxManaged(
                        client,
                        withOS.withLinuxCustomImage(getCustomImage()));
            case "gallery":
                return configureLinuxManaged(
                        client,
                        withOS.withLinuxGalleryImageVersion(getGalleryImageVersion()));
            case "latest":
                return configureLinuxManagedOrUnmanaged(
                        client,
                        withOS.withLatestLinuxImage(getImagePublisher(), getImageOffer(), getImageSku()));
            case "popular":
                return configureLinuxManagedOrUnmanaged(
                        client,
                        withOS.withPopularLinuxImage(KnownLinuxVirtualMachineImage.valueOf(getKnownVirtualImage())));
            case "specific":
                return configureLinuxManagedOrUnmanaged(
                        client,
                        withOS.withSpecificLinuxImageVersion(
                                client.virtualMachineImages()
                                .getImage(getImageRegion(), getImagePublisher(), getImageOffer(), getImageSku(), getImageVersion())
                                .imageReference()));
            case "stored":
                return configureLinuxUnmanaged(
                        client,
                        withOS.withStoredLinuxImage(getStoredImage()));
            case "specialized":
                // Only Managed Disks are supported by Gyro currently
                WithManagedCreate specializedOsManagedConfigured = withOS.withSpecializedOSDisk(
                        client.disks().getById(getOsDisk().getId()), OperatingSystemTypes.LINUX);
                return configureManagedDataDisks(client, specializedOsManagedConfigured);
            default:
                throw new GyroException(String.format("Linux VM Image Type [%s] is Unsupported!", getVmImageType()));
        }
    }

    /**
     * Helper method in Virtual Machine workflow. Handles Managed Disk types.
     * @return {@link WithCreate} VM Definition object ready for final generic configurations
     */
    private WithCreate configureLinuxManaged(Azure client, WithLinuxRootUsernameManaged vmImageTypeConfigured) {
        return configureManagedDataDisks(client, configureLinuxAdmin(vmImageTypeConfigured).withCustomData(getEncodedCustomData()));
    }

    /**
     * Helper method in Virtual Machine workflow. Handles ManagedOrUnmanaged Disk types.
     * @return {@link WithCreate} VM Definition object ready for final generic configurations
     */
    private WithCreate configureLinuxManagedOrUnmanaged(Azure client, WithLinuxRootUsernameManagedOrUnmanaged vmImageTypeConfigured) {
        WithFromImageCreateOptionsManagedOrUnmanaged adminConfigured = configureLinuxAdmin(vmImageTypeConfigured);
        // Only managed disks are supported by Gyro currently.
        return configureManagedDataDisks(client, adminConfigured.withCustomData(getEncodedCustomData()));
    }

    /**
     * Helper method in Virtual Machine workflow. Handles Unmanaged Disk types.
     * @return {@link WithCreate} VM Definition object ready for final generic configurations
     */
    private WithCreate configureLinuxUnmanaged(Azure client, WithLinuxRootUsernameUnmanaged vmImageTypeConfigured) {
        return configureUnmanagedDataDisks(client, configureLinuxAdmin(vmImageTypeConfigured).withCustomData(getEncodedCustomData()));
    }

    /**
     * Fourth step in Virtual Machine Fluent workflow. Configures Admin User for Managed Disk types
     * @return {@link WithFromImageCreateOptionsManaged} VM Definition object ready for data disk configurations
     */
    private WithFromImageCreateOptionsManaged configureLinuxAdmin(WithLinuxRootUsernameManaged vmImageTypeConfigured) {
        WithLinuxCreateManaged adminConfigured = null;
        WithLinuxRootPasswordOrPublicKeyManaged rootUserConfigured = vmImageTypeConfigured.withRootUsername(getAdminUserName());
        if (!StringUtils.isBlank(getAdminPassword())) {
            adminConfigured = rootUserConfigured.withRootPassword(getAdminPassword());
        }

        if (!StringUtils.isBlank(getSsh())) {
            if (adminConfigured == null) {
                adminConfigured = rootUserConfigured.withSsh(getSsh());
            } else {
                adminConfigured = adminConfigured.withSsh(getSsh());
            }
        }

        return adminConfigured;
    }

    /**
     * Fourth step in Virtual Machine Fluent workflow. Configures Admin User for ManagedOrUnmanaged Disk types
     * @return {@link WithFromImageCreateOptionsManagedOrUnmanaged} VM Definition object ready for data disk configurations
     */
    private WithFromImageCreateOptionsManagedOrUnmanaged configureLinuxAdmin(WithLinuxRootUsernameManagedOrUnmanaged vmImageTypeConfigured) {
        WithLinuxCreateManagedOrUnmanaged adminConfigured = null;
        WithLinuxRootPasswordOrPublicKeyManagedOrUnmanaged rootUserConfigured = vmImageTypeConfigured.withRootUsername(getAdminUserName());
        if (!StringUtils.isBlank(getAdminPassword())) {
            adminConfigured = rootUserConfigured.withRootPassword(getAdminPassword());
        }

        if (!StringUtils.isBlank(getSsh())) {
            if (adminConfigured == null) {
                adminConfigured = rootUserConfigured.withSsh(getSsh());
            } else {
                adminConfigured = adminConfigured.withSsh(getSsh());
            }
        }

        return adminConfigured;
    }

    /**
     * Fourth step in Virtual Machine Fluent workflow. Configures Admin User for Unmanaged Disk types
     * @return {@link WithFromImageCreateOptionsUnmanaged} VM Definition object ready for data disk configurations
     */
    private WithFromImageCreateOptionsUnmanaged configureLinuxAdmin(WithLinuxRootUsernameUnmanaged vmImageTypeConfigured) {
        WithLinuxCreateUnmanaged adminConfigured = null;
        WithLinuxRootPasswordOrPublicKeyUnmanaged rootUserConfigured = vmImageTypeConfigured.withRootUsername(getAdminUserName());
        if (!StringUtils.isBlank(getAdminPassword())) {
            adminConfigured = rootUserConfigured.withRootPassword(getAdminPassword());
        }

        if (!StringUtils.isBlank(getSsh())) {
            if (adminConfigured == null) {
                adminConfigured = rootUserConfigured.withSsh(getSsh());
            } else {
                adminConfigured = adminConfigured.withSsh(getSsh());
            }
        }

        return adminConfigured;
    }

    /**
     * Third step in Virtual Machine Fluent workflow. Splits workflow path by Image Type (OS Disk)
     * Configures OS Disk, Admin User, and Data Disks
     * @return {@link WithCreate} VM Definition object ready for final generic configurations
     */
    private WithCreate configureWindows(Azure client, WithOS withOS) {

        switch (getVmImageType()) {
            case "custom":
                return configureWindowsManaged(
                        client,
                        withOS.withWindowsCustomImage(getCustomImage()));
            case "gallery":
                return configureWindowsManaged(
                        client,
                        withOS.withWindowsGalleryImageVersion(getGalleryImageVersion()));
            case "latest":
                return configureWindowsManagedOrUnmanaged(
                        client,
                        withOS.withLatestWindowsImage(getImagePublisher(), getImageOffer(), getImageSku()));
            case "popular":
                return configureWindowsManagedOrUnmanaged(
                        client,
                        withOS.withPopularWindowsImage(KnownWindowsVirtualMachineImage.valueOf(getKnownVirtualImage())));
            case "specific":
                return configureWindowsManagedOrUnmanaged(
                        client,
                        withOS.withSpecificWindowsImageVersion(
                                client.virtualMachineImages()
                                .getImage(getImageRegion(), getImagePublisher(), getImageOffer(), getImageSku(), getImageVersion())
                                .imageReference()));
            case "stored":
                return configureWindowsUnmanaged(
                        client,
                        withOS.withStoredWindowsImage(getStoredImage()));
            case "specialized":
                // Only Managed Disks are supported by Gyro currently
                WithManagedCreate specializedOsManagedConfigured = withOS.withSpecializedOSDisk(
                        client.disks().getById(getOsDisk().getId()), OperatingSystemTypes.WINDOWS);
                return configureManagedDataDisks(client, specializedOsManagedConfigured);
            default:
                throw new GyroException(String.format("Windows VM Image Type [%s] is Unsupported!", getVmImageType()));
        }
    }

    /**
     * Helper method in Virtual Machine Fluent workflow. Handles Managed Disk types.
     * @return {@link WithCreate} VM Definition object ready for final generic configurations
     */
    private WithCreate configureWindowsManaged(Azure client, WithWindowsAdminUsernameManaged vmImageTypeConfigured) {
        WithWindowsCreateManaged adminConfigured = configureWindowsAdmin(vmImageTypeConfigured);
        return configureManagedDataDisks(
                client,
                adminConfigured.withoutAutoUpdate()
                        .withoutVMAgent()
                        .withTimeZone(getTimeZone())
                        .withCustomData(getEncodedCustomData()));
    }

    /**
     * Helper method in Virtual Machine Fluent workflow. Handles ManagedOrUnmanaged Disk types.
     * @return {@link WithCreate} VM Definition object ready for final generic configurations
     */
    private WithCreate configureWindowsManagedOrUnmanaged(Azure client, WithWindowsAdminUsernameManagedOrUnmanaged vmImageTypeConfigured) {
        WithWindowsCreateManagedOrUnmanaged adminConfigured = configureWindowsAdmin(vmImageTypeConfigured);

        // Only managed disks are supported by Gyro currently.
        return configureManagedDataDisks(
                client,
                adminConfigured.withoutAutoUpdate()
                        .withoutVMAgent()
                        .withTimeZone(getTimeZone())
                        .withCustomData(getEncodedCustomData()));
    }

    /**
     * Helper method in Virtual Machine Fluent workflow. Handles Unmanaged Disk types.
     * @return {@link WithCreate} VM Definition object ready for final generic configurations
     */
    private WithCreate configureWindowsUnmanaged(Azure client, WithWindowsAdminUsernameUnmanaged vmImageTypeConfigured) {
        return configureUnmanagedDataDisks(
                client,
                configureWindowsAdmin(vmImageTypeConfigured).withCustomData(getEncodedCustomData()));
    }

    /**
     * Fourth step in Virtual Machine Fluent workflow. Configures Admin User for Managed Disk types
     * @return {@link WithWindowsCreateManaged} VM Definition object ready for data disk configurations
     */
    private WithWindowsCreateManaged configureWindowsAdmin(WithWindowsAdminUsernameManaged vmImageTypeConfigured) {
        return vmImageTypeConfigured.withAdminUsername(getAdminUserName())
                .withAdminPassword(getAdminPassword());
    }

    /**
     * Fourth step in Virtual Machine Fluent workflow. Configures Admin User for ManagedOrUnmanaged Disk types
     * @return {@link WithWindowsCreateManagedOrUnmanaged} VM Definition object ready for data disk configurations
     */
    private WithWindowsCreateManagedOrUnmanaged configureWindowsAdmin(WithWindowsAdminUsernameManagedOrUnmanaged vmImageTypeConfigured) {
        return vmImageTypeConfigured.withAdminUsername(getAdminUserName())
                .withAdminPassword(getAdminPassword());
    }

    /**
     * Fourth step in Virtual Machine Fluent workflow. Configures Admin User for Unmanaged Disk types
     * @return {@link WithWindowsCreateUnmanaged} VM Definition object ready for data disk configurations
     */
    private WithWindowsCreateUnmanaged configureWindowsAdmin(WithWindowsAdminUsernameUnmanaged vmImageTypeConfigured) {
        return vmImageTypeConfigured.withAdminUsername(getAdminUserName())
                .withAdminPassword(getAdminPassword());
    }

    /**
     * Fifth step in Virtual Machine Fluent workflow.
     * Configures Managed Data Disks and Managed Data Disk defaults.
     * @return {@link WithCreate} VM Definition object ready for final generic configurations
     */
    private WithCreate configureManagedDataDisks(Azure client, WithManagedCreate adminConfigured) {
        WithManagedCreate diskDefaultsConfigured = adminConfigured
                .withDataDiskDefaultCachingType(CachingTypes.fromString(getCachingType()))
                .withDataDiskDefaultStorageAccountType(StorageAccountTypes.fromString(getStorageAccountTypeDataDisk()))
                .withOSDiskStorageAccountType(StorageAccountTypes.fromString(getStorageAccountTypeOsDisk()));

        for (DiskResource diskResource : getDataDisks()) {
            Disk disk = client.disks().getById(diskResource.getId());
            if (disk != null) {
                diskDefaultsConfigured.withExistingDataDisk(disk);
            }
        }

        // Availability Zones?

<<<<<<< HEAD
        return diskDefaultsConfigured;
    }

    /**
     * Fifth step in Virtual Machine Fluent workflow. Configures Data disks
     * @return {@link WithCreate} VM Definition object ready for final generic configurations
     */
    private <T extends WithFromImageCreateOptionsManagedOrUnmanaged> WithCreate configureDataDisks(Azure client, T adminConfigured) {
        // Only managed disks are supported by Gyro currently.
        return configureManagedDataDisks(client, adminConfigured);
    }

    /**
     * Fifth step in Virtual Machine Fluent workflow. Configures Data disks
     * @return {@link WithCreate} VM Definition object ready for final generic configurations
     */
    private WithCreate configureUnmanagedDataDisks(Azure client, WithUnmanagedCreate adminConfigured) {
        // Only managed disks are supported by Gyro currently.
        if (!getDataDisks().isEmpty()) {
            throw new GyroException("Unmanaged Data Disks are currently not supported by Gyro");
        }

        return adminConfigured;
=======
        setId(virtualMachine.id());
        setVmId(virtualMachine.vmId());
        copyFrom(virtualMachine);
>>>>>>> 02c595ae
    }

    @Override
    public void update(GyroUI ui, State state, Resource current, Set<String> changedFieldNames) {
        Azure client = createClient();

        VirtualMachine virtualMachine = client.virtualMachines().getById(getId());

        VirtualMachine.Update update = virtualMachine.update()
            .withSize(VirtualMachineSizeTypes.fromString(getVmSizeType()))
            .withDataDiskDefaultCachingType(CachingTypes.fromString(getCachingType()))
            .withDataDiskDefaultStorageAccountType(StorageAccountTypes.fromString(getStorageAccountTypeDataDisk()))
            .withTags(getTags());

        if (changedFieldNames.contains("data-disks")) {
            Map<String, Integer> currentDataDiskIdsToLun = new HashMap<>();
            for (Map.Entry<Integer, VirtualMachineDataDisk> dataDiskEntry : virtualMachine.dataDisks().entrySet()) {
                currentDataDiskIdsToLun.put(dataDiskEntry.getValue().id(), dataDiskEntry.getKey());
            }

            Set<String> wantedDataDiskIds = getDataDisks()
                    .stream()
                    .map(DiskResource::getId)
                    .filter(s -> client.disks().getById(s) != null)
                    .collect(Collectors.toSet());

            Set<String> diskIdsToRemove = new LinkedHashSet<>(currentDataDiskIdsToLun.keySet());
            diskIdsToRemove.removeAll(wantedDataDiskIds);
            diskIdsToRemove.stream()
                    .map(currentDataDiskIdsToLun::get)
                    .filter(Objects::nonNull)
                    .forEach(update::withoutDataDisk);

            Set<String> disksIdsToAdd = new LinkedHashSet<>(wantedDataDiskIds);
            disksIdsToAdd.removeAll(currentDataDiskIdsToLun.keySet());
            disksIdsToAdd.stream()
                    .map(client.disks()::getById)
                    .filter(Objects::nonNull)
                    .forEach(update::withExistingDataDisk);
        }

        if (changedFieldNames.contains("enable-system-managed-service-identity")) {
            if (getEnableSystemManagedServiceIdentity()) {
                update = update.withSystemAssignedManagedServiceIdentity();
            } else {
                update = update.withoutSystemAssignedManagedServiceIdentity();
            }
        }

        if (changedFieldNames.contains("identities")) {
            for (IdentityResource identity : ((VirtualMachineResource) current).getIdentities()) {
                update = update.withoutUserAssignedManagedServiceIdentity(identity.getId());
            }

            for (IdentityResource identity : getIdentities()) {
                update = update.withExistingUserAssignedManagedServiceIdentity(client.identities().getById(identity.getId()));
            }
        }

        virtualMachine = update.apply();
        copyFrom(virtualMachine);
    }

    @Override
    public void delete(GyroUI ui, State state) {
        Azure client = createClient();

        VirtualMachine virtualMachine = client.virtualMachines().getById(getId());
        client.virtualMachines().deleteById(getId());

        if (getDeleteOsDiskOnTerminate()
                && virtualMachine != null
                && !"specialized".equals(getVmImageType())) {

            ui.write("\n Deleting Dynamically created OS Disk (%s)", virtualMachine.osDiskId());
            client.disks().deleteById(virtualMachine.osDiskId());
        } else {
            ui.write("\n OS Disk is controlled by Gyro. Skipping deletion of OS disk.");
        }
    }

    private String getEncodedCustomData() {
        return !ObjectUtils.isBlank(getCustomData()) ? Base64.getEncoder().encodeToString(getCustomData().getBytes()) : null;
    }

    private String getDecodedCustomData(String data) {
        return !ObjectUtils.isBlank(data) ? new String(Base64.getDecoder().decode(data.getBytes())) : null;
    }

<<<<<<< HEAD
    @Override
    public List<ValidationError> validate() {
        List<ValidationError> errors = new ArrayList<>();

        if ("custom".equals(getVmImageType())) {
            if (getCustomImage() == null) {
                errors.add(new ValidationError(this, "custom-image", "[custom-image] is required when using 'custom' [os-type]!"));
            }
        } else if ("gallery".equals(getVmImageType())) {
            if (getGalleryImageVersion() == null) {
                errors.add(new ValidationError(this, "gallery-image-version", "[gallery-image-version] is required when using 'gallery' [os-type]!"));
            }
        } else if ("latest".equals(getVmImageType())) {
            if (getImagePublisher() == null) {
                errors.add(new ValidationError(this, "image-publisher", "[image-publisher] is required when using 'latest' [os-type]!"));
            }
            if (getImageOffer() == null) {
                errors.add(new ValidationError(this, "image-offer", "[image-offer] is required when using 'latest' [os-type]!"));
            }
            if (getImageSku() == null) {
                errors.add(new ValidationError(this, "image-sku", "[image-sku] is required when using 'latest' [os-type]!"));
            }
        } else if ("popular".equals(getVmImageType())) {
            if (getKnownVirtualImage() == null) {
                errors.add(new ValidationError(this, "known-virtual-image", "[known-virtual-image] is required when using 'popular' [os-type]!"));
            }
        } else if ("specific".equals(getVmImageType())) {
            if (getImageRegion() == null) {
                errors.add(new ValidationError(this, "image-region", "[image-region] is required when using 'specific' [os-type]!"));
            }
            if (getImagePublisher() == null) {
                errors.add(new ValidationError(this, "image-publisher", "[image-publisher] is required when using 'specific' [os-type]!"));
            }
            if (getImageSku() == null) {
                errors.add(new ValidationError(this, "image-sku", "[image-sku] is required when using 'specific' [os-type]!"));
            }
            if (getImageVersion() == null) {
                errors.add(new ValidationError(this, "image-version", "[image-version] is required when using 'specific' [os-type]!"));
            }
        } else if ("stored".equals(getVmImageType())) {
            if (getStoredImage() == null) {
                errors.add(new ValidationError(this, "stored-image", "[stored-image] is required when using 'stored' [os-type]!"));
            }
        } else if ("specialized".equals(getVmImageType())) {
            if (getOsDisk() == null) {
                errors.add(new ValidationError(this, "os-disk", "[os-disk] is required when using 'specialized' [os-type]!"));
            }
        } else {
            errors.add(new ValidationError(this, "vm-image-type", "Unsupported [vm-image-type]!"));
        }

        return errors;
=======
    // -- GyroInstance Implementation
    
    @Override
    public String getGyroInstanceId() {
        return getId();
    }

    @Override
    public String getGyroInstanceState() {
        return getState();
    }

    @Override
    public String getGyroInstancePrivateIpAddress() {
        return getPrivateIpAddress();
    }

    @Override
    public String getGyroInstancePublicIpAddress() {
        return getPublicIpAddress() != null ? getPublicIpAddress().getIpAddress() : getPublicIpAddressIp();
    }

    @Override
    public String getGyroInstanceHostname() {
        return getGyroInstancePublicIpAddress() != null ? getGyroInstancePublicIpAddress() : getGyroInstancePrivateIpAddress();
    }

    @Override
    public String getGyroInstanceName() {
        return DiffableInternals.getName(this);
    }

    @Override
    public String getGyroInstanceLaunchDate() {
        return getLaunchDate() != null ? getLaunchDate().toString() : null;
    }

    @Override
    public String getGyroInstanceLocation() {
        return getLocation();
>>>>>>> 02c595ae
    }
}<|MERGE_RESOLUTION|>--- conflicted
+++ resolved
@@ -19,11 +19,8 @@
 import com.microsoft.azure.SubResource;
 import com.microsoft.azure.management.Azure;
 import com.microsoft.azure.management.compute.CachingTypes;
-<<<<<<< HEAD
 import com.microsoft.azure.management.compute.Disk;
-=======
 import com.microsoft.azure.management.compute.InstanceViewStatus;
->>>>>>> 02c595ae
 import com.microsoft.azure.management.compute.KnownLinuxVirtualMachineImage;
 import com.microsoft.azure.management.compute.KnownWindowsVirtualMachineImage;
 import com.microsoft.azure.management.compute.NetworkInterfaceReference;
@@ -783,6 +780,7 @@
         VirtualMachine virtualMachine = doVMFluentWorkflow(createClient()).create();
         setId(virtualMachine.id());
         setVmId(virtualMachine.vmId());
+        copyFrom(virtualMachine);
     }
 
     /**
@@ -1164,7 +1162,6 @@
 
         // Availability Zones?
 
-<<<<<<< HEAD
         return diskDefaultsConfigured;
     }
 
@@ -1188,11 +1185,6 @@
         }
 
         return adminConfigured;
-=======
-        setId(virtualMachine.id());
-        setVmId(virtualMachine.vmId());
-        copyFrom(virtualMachine);
->>>>>>> 02c595ae
     }
 
     @Override
@@ -1282,7 +1274,6 @@
         return !ObjectUtils.isBlank(data) ? new String(Base64.getDecoder().decode(data.getBytes())) : null;
     }
 
-<<<<<<< HEAD
     @Override
     public List<ValidationError> validate() {
         List<ValidationError> errors = new ArrayList<>();
@@ -1335,9 +1326,10 @@
         }
 
         return errors;
-=======
+    }
+
     // -- GyroInstance Implementation
-    
+
     @Override
     public String getGyroInstanceId() {
         return getId();
@@ -1376,6 +1368,5 @@
     @Override
     public String getGyroInstanceLocation() {
         return getLocation();
->>>>>>> 02c595ae
     }
 }