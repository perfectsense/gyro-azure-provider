--- conflicted
+++ resolved
@@ -117,11 +117,8 @@
     private Set<NetworkInterfaceResource> secondaryNetworkInterface;
     private Map<String, String> tags;
     private String customData;
-<<<<<<< HEAD
     private Boolean enableSystemManagedServiceIdentity;
-=======
     private Set<IdentityResource> identities;
->>>>>>> 5ca171e6
 
     /**
      * Name of the Virtual Machine. (Required)
@@ -515,7 +512,6 @@
     }
 
     /**
-<<<<<<< HEAD
      * Enable system managed service identity for the Virtual Machine. Defaults to ``false``.
      */
     @Updatable
@@ -529,7 +525,9 @@
 
     public void setEnableSystemManagedServiceIdentity(Boolean enableSystemManagedServiceIdentity) {
         this.enableSystemManagedServiceIdentity = enableSystemManagedServiceIdentity;
-=======
+    }
+
+    /**
      * A list of identities associated with the virtual machine.
      */
     @Updatable
@@ -543,7 +541,6 @@
 
     public void setIdentities(Set<IdentityResource> identities) {
         this.identities = identities;
->>>>>>> 5ca171e6
     }
 
     @Override
@@ -575,9 +572,7 @@
         );
 
         setVmSizeType(virtualMachine.inner().hardwareProfile().vmSize().toString());
-<<<<<<< HEAD
         setEnableSystemManagedServiceIdentity(!ObjectUtils.isBlank(virtualMachine.systemAssignedManagedServiceIdentityPrincipalId()));
-=======
 
         getIdentities().clear();
         if (virtualMachine.userAssignedManagedServiceIdentityIds() != null) {
@@ -588,7 +583,6 @@
                     .collect(Collectors.toSet())
             );
         }
->>>>>>> 5ca171e6
     }
 
     @Override
@@ -823,13 +817,12 @@
             create.withExistingAvailabilitySet(client.availabilitySets().getByResourceGroup(getResourceGroup().getName(), getAvailabilitySet().getId()));
         }
 
-<<<<<<< HEAD
         if (getEnableSystemManagedServiceIdentity()) {
             create = create.withSystemAssignedManagedServiceIdentity();
-=======
+        }
+
         for (IdentityResource identity : getIdentities()) {
             create = create.withExistingUserAssignedManagedServiceIdentity(client.identities().getById(identity.getId()));
->>>>>>> 5ca171e6
         }
 
         VirtualMachine virtualMachine = create.withTags(getTags()).create();
@@ -850,13 +843,14 @@
             .withDataDiskDefaultStorageAccountType(StorageAccountTypes.fromString(getStorageAccountTypeDataDisk()))
             .withTags(getTags());
 
-<<<<<<< HEAD
         if (changedFieldNames.contains("enable-system-managed-service-identity")) {
             if (getEnableSystemManagedServiceIdentity()) {
                 update = update.withSystemAssignedManagedServiceIdentity();
             } else {
                 update = update.withoutSystemAssignedManagedServiceIdentity();
-=======
+            }
+        }
+
         if (changedFieldNames.contains("identities")) {
             for (IdentityResource identity : ((VirtualMachineResource) current).getIdentities()) {
                 update = update.withoutUserAssignedManagedServiceIdentity(identity.getId());
@@ -864,7 +858,6 @@
 
             for (IdentityResource identity : getIdentities()) {
                 update = update.withExistingUserAssignedManagedServiceIdentity(client.identities().getById(identity.getId()));
->>>>>>> 5ca171e6
             }
         }
 
