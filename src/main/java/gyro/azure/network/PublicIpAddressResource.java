--- conflicted
+++ resolved
@@ -71,15 +71,10 @@
     /**
      * Name of the Public IP Address. (Required)
      */
-<<<<<<< HEAD
-    @Id
-    public String getPublicIpAddressName() {
-        return publicIpAddressName;
-=======
+
     @Required
     public String getName() {
         return name;
->>>>>>> 849960f3
     }
 
     public void setName(String name) {
