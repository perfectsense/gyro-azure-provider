package gyro.azure.network;

import com.microsoft.azure.management.Azure;
import com.microsoft.azure.management.network.NetworkInterface;
import com.microsoft.azure.management.network.NicIPConfiguration;
import com.microsoft.azure.management.resources.fluentcore.arm.Region;
import com.psddev.dari.util.ObjectUtils;
import gyro.azure.AzureResource;

import gyro.azure.Copyable;
import gyro.azure.resources.ResourceGroupResource;
import gyro.core.GyroUI;
import gyro.core.resource.Id;
import gyro.core.resource.Updatable;
import gyro.core.Type;
import gyro.core.resource.Output;
import gyro.core.resource.Resource;
import gyro.core.scope.State;
import gyro.core.validation.Required;
import gyro.core.validation.ValidationError;

import java.util.ArrayList;
import java.util.HashMap;
import java.util.HashSet;
import java.util.List;
import java.util.Map;
import java.util.Set;

/**
 * Creates a network interface.
 *
 * Example
 * -------
 *
 * .. code-block:: gyro
 *
 *    azure::network-interface network-interface-example
 *         network-interface-name: "network-interface-example"
 *         resource-group: $(azure::resource-group resource-group-network-interface-example)
 *         network: $(azure::network network-example-interface)
 *         subnet: "subnet2"
 *         security-group: $(azure::network-security-group network-security-group-example-interface)
 *
 *         nic-ip-configuration
 *             name: 'primary'
 *             primary: true
 *         end
 *
 *         nic-ip-configuration
 *             name: "nic-ip-configuration-1"
 *         end
 *
 *         tags: {
 *             Name: "network-interface-example"
 *         }
 *    end
 */
@Type("network-interface")
public class NetworkInterfaceResource extends AzureResource implements Copyable<NetworkInterface> {
    private String name;
    private ResourceGroupResource resourceGroup;
    private NetworkResource network;
    private String subnet;
    private NetworkSecurityGroupResource securityGroup;
    private String id;
    private Map<String, String> tags;
    private Set<NicIpConfigurationResource> nicIpConfiguration;

    /**
     * Name of the Network Interface. (Required)
     */
<<<<<<< HEAD
    @Id
    public String getNetworkInterfaceName() {
        return networkInterfaceName;
=======
    @Required
    public String getName() {
        return name;
>>>>>>> 849960f3
    }

    public void setName(String name) {
        this.name = name;
    }

    /**
     * The Resource Group under which the Network Interface would reside. (Required)
     */
    @Required
    public ResourceGroupResource getResourceGroup() {
        return resourceGroup;
    }

    public void setResourceGroup(ResourceGroupResource resourceGroup) {
        this.resourceGroup = resourceGroup;
    }

    /**
     * The Virtual Network the Network Interface is going be assigned with. (Required)
     */
    @Output
    public NetworkResource getNetwork() {
        return network;
    }

    public void setNetwork(NetworkResource network) {
        this.network = network;
    }

    /**
     * One of the subnet name from the assigned Virtual Network. (Required)
     */
    @Required
    public String getSubnet() {
        return subnet;
    }

    public void setSubnet(String subnet) {
        this.subnet = subnet;
    }

    /**
     * The Network Security Group to be assigned with the Network Interface.
     */
    @Updatable
    public NetworkSecurityGroupResource getSecurityGroup() {
        return securityGroup;
    }

    public void setSecurityGroup(NetworkSecurityGroupResource securityGroup) {
        this.securityGroup = securityGroup;
    }

    /**
     * The ID of the Network Interface.
     */
    @Id
    @Output
    public String getId() {
        return id;
    }

    public void setId(String id) {
        this.id = id;
    }

    /**
     * The Tags for the Network Interface.
     */
    @Updatable
    public Map<String, String> getTags() {
        if (tags == null) {
            tags = new HashMap<>();
        }

        return tags;
    }

    public void setTags(Map<String, String> tags) {
        this.tags = tags;
    }

    /**
     * A list of IP Configurations for the Network Interface.
     *
     * @subresource gyro.azure.network.NicIpConfigurationResource
     */
    @Updatable
    public Set<NicIpConfigurationResource> getNicIpConfiguration() {
        if (nicIpConfiguration == null) {
            nicIpConfiguration = new HashSet<>();
        }
        return nicIpConfiguration;
    }

    public void setNicIpConfiguration(Set<NicIpConfigurationResource> nicIpConfiguration) {
        this.nicIpConfiguration = nicIpConfiguration;
    }

    @Override
    public void copyFrom(NetworkInterface networkInterface) {
        setId(networkInterface.id());
        setName(networkInterface.name());
        setResourceGroup(findById(ResourceGroupResource.class, networkInterface.resourceGroupName()));
        setSecurityGroup(networkInterface.getNetworkSecurityGroup() != null ? findById(NetworkSecurityGroupResource.class, networkInterface.getNetworkSecurityGroup().id()) : null);
        setTags(networkInterface.tags());

        getNicIpConfiguration().clear();
        for (NicIPConfiguration nicIpConfiguration : networkInterface.ipConfigurations().values()) {
            NicIpConfigurationResource nicIpConfigurationResource = newSubresource(NicIpConfigurationResource.class);
            nicIpConfigurationResource.copyFrom(nicIpConfiguration);

            if (nicIpConfiguration.isPrimary()) {
                nicIpConfigurationResource.setPrimary(true);
            }

            getNicIpConfiguration().add(nicIpConfigurationResource);
        }
    }

    @Override
    public boolean refresh() {
        Azure client = createClient();

        NetworkInterface networkInterface = getNetworkInterface(client);

        if (networkInterface == null) {
            return false;
        }

        copyFrom(networkInterface);

        return true;
    }

    @Override
    public void create(GyroUI ui, State state) {
        Azure client = createClient();

        NetworkInterface.DefinitionStages.WithPrimaryPrivateIP withPrimaryPrivateIP = client.networkInterfaces()
            .define(getName())
            .withRegion(Region.fromName(getRegion()))
            .withExistingResourceGroup(getResourceGroup().getName())
            .withExistingPrimaryNetwork(client.networks().getById(getNetwork().getId()))
            .withSubnet(getSubnet());

        NetworkInterface.DefinitionStages.WithCreate withCreate;

        NicIpConfigurationResource primary = getNicIpConfiguration().stream().filter(NicIpConfigurationResource::getPrimary).findFirst().get();

        if (!ObjectUtils.isBlank(primary.getPrivateIpAddress())) {
            withCreate = withPrimaryPrivateIP.withPrimaryPrivateIPAddressStatic(primary.getPrivateIpAddress());
        } else {
            withCreate = withPrimaryPrivateIP.withPrimaryPrivateIPAddressDynamic();
        }

        if (getSecurityGroup() != null) {
            withCreate = withCreate.withExistingNetworkSecurityGroup(client.networkSecurityGroups().getById(getSecurityGroup().getId()));
        }

        for (NicBackend backend : primary.getNicBackend()) {
            withCreate.withExistingLoadBalancerBackend(client.loadBalancers().getById(backend.getLoadBalancer().getId()), backend.getBackendName());
        }

        for (NicNatRule rule : primary.getNicNatRule()) {
            withCreate.withExistingLoadBalancerInboundNatRule(client.loadBalancers().getById(rule.getLoadBalancer().getId()), rule.getInboundNatRuleName());
        }


        NetworkInterface networkInterface = withCreate.withTags(getTags()).create();

        copyFrom(networkInterface);
    }

    @Override
    public void update(GyroUI ui, State state, Resource current, Set<String> changedFieldNames) {
        Azure client = createClient();

        NetworkInterface networkInterface = getNetworkInterface(client);

        NetworkInterface.Update update = networkInterface.update();

        if (changedFieldNames.contains("security-group")) {
            if (getSecurityGroup() == null) {
                update = update.withoutNetworkSecurityGroup();
            } else {
                update = update.withExistingNetworkSecurityGroup(client.networkSecurityGroups().getById(getSecurityGroup().getId()));
            }
        }

        NetworkInterface response = update.withTags(getTags()).apply();

        copyFrom(response);
    }

    @Override
    public void delete(GyroUI ui, State state) {
        Azure client = createClient();

        client.networkInterfaces().deleteByResourceGroup(getResourceGroup().getName(), getName());
    }

    NetworkInterface getNetworkInterface(Azure client) {
        return client.networkInterfaces().getById(getId());
    }

    @Override
    public List<ValidationError> validate() {
        List<ValidationError> errors = new ArrayList<>();

        long primaryCount = getNicIpConfiguration().stream().filter(NicIpConfigurationResource::getPrimary).count();

        if (primaryCount != 1) {
            errors.add(new ValidationError(this, "nic-ip-configuration", "One and only One Ip configuration designated as primary is required."));
        }

        if (getNicIpConfiguration().stream().anyMatch(o -> o.getPrimary() && !o.getName().equals("primary"))) {
            errors.add(new ValidationError(this, "nic-ip-configuration", "The primary Ip configuration needs the name as 'primary'."));
        }

        return errors;
    }
}<|MERGE_RESOLUTION|>--- conflicted
+++ resolved
@@ -69,15 +69,9 @@
     /**
      * Name of the Network Interface. (Required)
      */
-<<<<<<< HEAD
-    @Id
-    public String getNetworkInterfaceName() {
-        return networkInterfaceName;
-=======
     @Required
     public String getName() {
         return name;
->>>>>>> 849960f3
     }
 
     public void setName(String name) {
