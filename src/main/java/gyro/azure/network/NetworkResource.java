--- conflicted
+++ resolved
@@ -143,12 +143,9 @@
         this.tags = tags;
     }
 
-<<<<<<< HEAD
-=======
     /**
      * The ID of the Network.
      */
->>>>>>> db24e828
     @Id
     @Output
     public String getId() {
