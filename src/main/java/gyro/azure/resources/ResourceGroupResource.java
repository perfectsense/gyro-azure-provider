--- conflicted
+++ resolved
@@ -44,13 +44,8 @@
      * The name of the resource group. (Required)
      */
     @Id
-<<<<<<< HEAD
-    public String getResourceGroupName() {
-        return resourceGroupName;
-=======
     public String getName() {
         return name;
->>>>>>> 3489a873
     }
 
     public void setName(String name) {
