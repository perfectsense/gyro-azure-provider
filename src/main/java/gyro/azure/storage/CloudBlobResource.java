package gyro.azure.storage;

import gyro.azure.AzureResource;
import gyro.core.GyroException;
import gyro.core.resource.ResourceName;
import gyro.core.resource.Resource;
import com.microsoft.azure.storage.CloudStorageAccount;
import com.microsoft.azure.storage.StorageException;
import com.microsoft.azure.storage.blob.CloudBlobClient;
import com.microsoft.azure.storage.blob.CloudBlobContainer;
import com.microsoft.azure.storage.blob.CloudBlobDirectory;
import com.microsoft.azure.storage.blob.CloudBlockBlob;

import java.io.FileInputStream;
import java.io.IOException;
import java.net.URISyntaxException;
import java.nio.file.Path;
import java.nio.file.Paths;
import java.security.InvalidKeyException;
import java.util.Iterator;
import java.util.Set;

import java.io.File;

/**
 * Creates a cloud blob
 *
 * Example
 * -------
 *
 * .. code-block:: gyro
 *
 *     azure::cloud-blob blob-example
 *         blob-directory-path: "/path/to/blob"
 *         container-name: $(azure::cloud-blob-container blob-container-example | container-name)
 *         file-path: "gyro-providers/gyro-azure-provider/examples/storage/test-blob-doc.txt"
 *         storage-account: $(azure::storage-account blob-storage-account-example)
 *     end
 */
@ResourceName("cloud-blob")
public class CloudBlobResource extends AzureResource {

    private String blobName;
    private String blobDirectoryPath;
    private String containerName;
    private String filePath;
    private StorageAccountResource storageAccount;
<<<<<<< HEAD
    private String uri;

=======
>>>>>>> e13daada

    public String getBlobName() {
        return Paths.get(getBlobDirectoryPath()).getFileName().toString();
    }

    public void setBlobName(String blockBlobName) {
        this.blobName = blobName;
    }

    /**
     * The directory path of the blob. (Required)
     */
    public String getBlobDirectoryPath() {
        return blobDirectoryPath;
    }

    public void setBlobDirectoryPath(String blobDirectoryPath) {
        this.blobDirectoryPath = blobDirectoryPath;
    }

    public String getContainerName() {
        return containerName;
    }

    public void setContainerName(String containerName) {
        this.containerName = containerName;
    }

    /**
     * The path of the file to upload. (Required)
     */
    public String getFilePath() {
        return filePath;
    }

    public void setFilePath(String filePath) {
        this.filePath = filePath;
    }

    public StorageAccountResource getStorageAccount() {
        return storageAccount;
<<<<<<< HEAD
    }

    public void setStorageAccount(StorageAccountResource storageAccount) {
        this.storageAccount = storageAccount;
    }

    public String getUri() {
        return uri;
    }

    public void setUri(String uri) {
        this.uri = uri;
=======
    }

    public void setStorageAccount(StorageAccountResource storageAccount) {
        this.storageAccount = storageAccount;
>>>>>>> e13daada
    }

    @Override
    public boolean refresh() {
        try {
            CloudBlockBlob blob = cloudBlobBlob();
            if (blob.exists()) {
                setBlobName(blob.getName());
                setUri(blob.getUri().toString());
                return true;
            }
            return false;
        } catch (StorageException ex) {
            throw new GyroException(ex.getMessage());
        }
    }

    @Override
    public void create() {
        try {
            CloudBlockBlob blob = cloudBlobBlob();
            File file = new File(getFilePath());
            blob.upload(new FileInputStream(file), file.length());
            setUri(blob.getUri().toString());
        } catch (StorageException | IOException ex) {
            throw new GyroException(ex.getMessage());
        }
    }

    @Override
    public void update(Resource current, Set<String> changedProperties) {}

    @Override
    public void delete() {
        try {
            CloudBlockBlob blob = cloudBlobBlob();
            blob.delete();
        } catch (StorageException ex) {
            throw new GyroException(ex.getMessage());
        }
    }

    @Override
    public String toDisplayString() {
        return "cloud blob " + getBlobName();
    }

    private CloudBlockBlob cloudBlobBlob() {
        try {
            CloudStorageAccount account = CloudStorageAccount.parse(getStorageAccount().getConnection());
            CloudBlobClient client = account.createCloudBlobClient();
            CloudBlobContainer container = client.getContainerReference(getContainerName());
            CloudBlockBlob blob;
            if (getBlobDirectoryPath() != null) {
                CloudBlobDirectory directory = createDirectories();
                blob = directory.getBlockBlobReference(getBlobName());
                File file = new File(getFilePath());
                blob.upload(new FileInputStream(file), file.length());
            } else {
                blob = container.getBlockBlobReference(getBlobName());
            }
            return blob;
        } catch (StorageException | URISyntaxException | InvalidKeyException | IOException ex) {
            throw new GyroException(ex.getMessage());
        }
    }

    private CloudBlobDirectory createDirectories() {
        try {
            CloudStorageAccount account = CloudStorageAccount.parse(getStorageAccount().getConnection());
            CloudBlobClient client = account.createCloudBlobClient();
            CloudBlobContainer container = client.getContainerReference(getContainerName());
            Path directoryPath = Paths.get(getBlobDirectoryPath()).getParent();
            Iterator<Path> iter = directoryPath.iterator();
            CloudBlobDirectory directory = container.getDirectoryReference(iter.next().toString());
            while (iter.hasNext()) {
                directory = directory.getDirectoryReference(iter.next().toString());
            }
            return directory;
        } catch (StorageException | URISyntaxException | InvalidKeyException ex) {
            throw new GyroException(ex.getMessage());
        }
    }
}<|MERGE_RESOLUTION|>--- conflicted
+++ resolved
@@ -45,11 +45,7 @@
     private String containerName;
     private String filePath;
     private StorageAccountResource storageAccount;
-<<<<<<< HEAD
     private String uri;
-
-=======
->>>>>>> e13daada
 
     public String getBlobName() {
         return Paths.get(getBlobDirectoryPath()).getFileName().toString();
@@ -91,7 +87,6 @@
 
     public StorageAccountResource getStorageAccount() {
         return storageAccount;
-<<<<<<< HEAD
     }
 
     public void setStorageAccount(StorageAccountResource storageAccount) {
@@ -104,12 +99,6 @@
 
     public void setUri(String uri) {
         this.uri = uri;
-=======
-    }
-
-    public void setStorageAccount(StorageAccountResource storageAccount) {
-        this.storageAccount = storageAccount;
->>>>>>> e13daada
     }
 
     @Override
